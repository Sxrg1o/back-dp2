--- conflicted
+++ resolved
@@ -659,68 +659,9 @@
             )
             self.session.add(opcion)
     
-<<<<<<< HEAD
-    async def create_roles_if_not_exist(self):
-        """
-         PASO 6: Crear roles si no existen.
-        """
-        print("\n" + "="*70)
-        print(" VERIFICANDO ROLES")
-        print("="*70)
-        
-        # Verificar si ya existen roles
-        result = await self.session.execute(select(func.count(RolModel.id)))
-        count_roles = result.scalar()
-        
-        if count_roles and count_roles > 0:
-            print(f"     Ya existen {count_roles} roles en la BD. Skip creacin.")
-            print("="*70 + "\n")
-            return
-        
-        print("   Creando roles bsicos...")
-        
-        roles_data = [
-            {
-                "nombre": "Administrador",
-                "descripcion": "Acceso total al sistema",
-                "activo": True
-            },
-            {
-                "nombre": "Cliente",
-                "descripcion": "Acceso a funciones de cliente",
-                "activo": True
-            },
-            {
-                "nombre": "Mesero",
-                "descripcion": "Atencin de mesas y pedidos",
-                "activo": True
-            },
-            {
-                "nombre": "Cocina",
-                "descripcion": "Preparacin de platos",
-                "activo": True
-            },
-            {
-                "nombre": "Caja",
-                "descripcion": "Gestin de pagos",
-                "activo": True
-            }
-        ]
-        
-        for data in roles_data:
-            rol = RolModel(**data)
-            self.session.add(rol)
-            print(f"    {data['nombre']:<20} - {data['descripcion']}")
-        
-        await self.session.commit()
-        
-        print(f"\n    {len(roles_data)} roles creados exitosamente")
-        print("="*70 + "\n")
-=======
     # MÉTODO ELIMINADO: create_roles_if_not_exist()
     # Ya no se crean roles porque RolModel fue eliminado del sistema.
     # El nuevo sistema de login simplificado no usa roles.
->>>>>>> 5402ad14
     
     async def update_images_from_seed(self):
         """
