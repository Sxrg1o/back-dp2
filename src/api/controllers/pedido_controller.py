--- conflicted
+++ resolved
@@ -18,14 +18,11 @@
     PedidoCompletoResponse,
 )
 from src.api.schemas.pedido_detallado_schema import PedidoDetalladoList
-<<<<<<< HEAD
-=======
 from src.api.schemas.pedido_sesion_schema import (
     PedidoEnviarRequest,
     PedidoEnviarResponse,
     PedidoHistorialResponse,
 )
->>>>>>> 5402ad14
 from src.business_logic.exceptions.pedido_exceptions import (
     PedidoValidationError,
     PedidoNotFoundError,
