"""
Endpoints para sincronización con sistema externo Domotica INC.

Este módulo proporciona rutas para recibir datos de sincronización del sistema Domotica
a través del scrapper, y procesarlos para actualizar la base de datos local.
"""

from typing import List, Dict, Any, Set, Tuple
from fastapi import APIRouter, Depends, HTTPException, status, Body
from sqlalchemy.ext.asyncio import AsyncSession
import logging
from decimal import Decimal, InvalidOperation

from src.core.database import get_database_session
from src.api.schemas.scrapper_schemas import ProductoDomotica, MesaDomotica
from src.business_logic.menu.categoria_service import CategoriaService
from src.business_logic.menu.producto_service import ProductoService
from src.api.schemas.producto_schema import ProductoCreate, ProductoUpdate, ProductoBase
from src.api.schemas.categoria_schema import CategoriaCreate, CategoriaUpdate

# Configuración del logger
logger = logging.getLogger(__name__)

router = APIRouter(prefix="/sync", tags=["Sincronización"])


@router.post(
    "/platos",
    status_code=status.HTTP_200_OK,
    summary="Sincronizar platos desde Domotica",
    description="Recibe datos de platos extraídos mediante scraping del sistema Domotica y los sincroniza con la base de datos local utilizando operaciones por lotes para mejor rendimiento.",
)
async def sync_platos(
    productos_domotica: List[ProductoDomotica] = Body(...),
    session: AsyncSession = Depends(get_database_session),
) -> Dict[str, Any]:
    """
    Sincroniza los platos extraídos del sistema Domotica con la base de datos local.

    Realiza las siguientes operaciones:
    1. Obtiene todas las categorías y productos existentes
    2. Crea las categorías nuevas en lote
    3. Actualiza las categorías existentes en lote
    4. Crea los productos nuevos en lote
    5. Actualiza los productos existentes en lote
    6. Marca como inactivos los productos que ya no existen en Domotica

    Parameters
    ----------
    productos_domotica : List[ProductoDomotica]
        Lista de productos extraídos del sistema Domotica
    session : AsyncSession
        Sesión de base de datos

    Returns
    -------
    Dict[str, Any]
        Resumen de la operación con contadores de elementos creados/actualizados

    Raises
    ------
    HTTPException
        Si ocurre un error durante el proceso de sincronización
    """
    try:
        # Inicializar servicios
        categoria_service = CategoriaService(session)
        producto_service = ProductoService(session)

        # Contadores para el reporte final
        resultados = {
            "categorias_creadas": 0,
            "categorias_actualizadas": 0,
            "productos_creados": 0,
            "productos_actualizados": 0,
            "productos_desactivados": 0,
        }

        categorias_response = await categoria_service.get_categorias(skip=0, limit=1000)
        categorias_dict = {
            categoria.nombre.upper(): categoria for categoria in categorias_response.items
        }
        productos_response = await producto_service.get_productos(skip=0, limit=10000)
        productos_dict = {
            producto.nombre: producto for producto in productos_response.items
        }

        categorias_a_crear: List[CategoriaCreate] = []
        productos_a_crear: List[ProductoCreate] = []
        productos_a_actualizar: List[Tuple[str, ProductoUpdate]] = []
        
        categorias_nuevas: Set[str] = set()
        
        for producto_domotica in productos_domotica:
            nombre_categoria = producto_domotica.categoria.upper()
            if nombre_categoria not in categorias_dict and nombre_categoria not in categorias_nuevas:
                nueva_categoria = CategoriaCreate(nombre=producto_domotica.categoria)
                categorias_a_crear.append(nueva_categoria)
                categorias_nuevas.add(nombre_categoria)
        
<<<<<<< HEAD
        # Crear categorías nuevas individualmente
        for categoria_data in categorias_a_crear:
            try:
                nueva_cat = await categoria_service.create_categoria(categoria_data)
                # Actualizar dict con la nueva categoría (cast para compatibilidad de tipos)
                categorias_dict[nueva_cat.nombre.upper()] = nueva_cat  # type: ignore[assignment]
                resultados["categorias_creadas"] += 1
            except Exception as e:
                logger.error(f"Error creando categoría {categoria_data.nombre}: {e}")
=======
        categorias_creadas = await categoria_service.batch_create_categorias(categorias_a_crear)
        resultados["categorias_creadas"] += len(categorias_a_crear)
        
        # Actualizar el diccionario de categorías con las recién creadas
        for categoria in categorias_creadas:
            categorias_dict[categoria.nombre.upper()] = categoria
>>>>>>> 2e4bc84c

        # Procesar productos
        for producto_domotica in productos_domotica:
            # Convertir precio de string a decimal si es necesario
            try:
                if isinstance(producto_domotica.precio, Decimal):
                    precio = producto_domotica.precio
                elif isinstance(producto_domotica.precio, str):
                    # Remover símbolos de moneda y espacios
                    precio_limpio = producto_domotica.precio.replace("S/.", "").replace(",", ".").strip()
                    precio = Decimal(precio_limpio)
                elif isinstance(producto_domotica.precio, (int, float)):
                    precio = Decimal(str(producto_domotica.precio))
                else:
                    precio = Decimal("0.0")
                    logger.warning(f"Tipo de precio desconocido para '{producto_domotica.nombre}': {type(producto_domotica.precio)}")
            except (ValueError, TypeError, InvalidOperation) as e:
                precio = Decimal("0.0")
                logger.warning(f"Error al convertir precio para '{producto_domotica.nombre}': {producto_domotica.precio} - {e}")
            
            if producto_domotica.nombre not in productos_dict:
                # Nuevo producto - preparamos el objeto ProductoCreate
                try:
                    # Intentar obtener la categoría
<<<<<<< HEAD
                    nombre_categoria_upper = producto_domotica.categoria.upper()
                    if nombre_categoria_upper in categorias_dict:
                        id_categoria = categorias_dict[nombre_categoria_upper].id
=======
                    nombre_categoria = producto_domotica.categoria.upper()
                    if nombre_categoria in categorias_dict:
                        id_categoria = categorias_dict[nombre_categoria].id
>>>>>>> 2e4bc84c
                    else:
                        id_categoria = None
                    
                    if id_categoria:
                        nuevo_producto = ProductoCreate(
                            nombre=producto_domotica.nombre,
                            precio_base=precio,
                            descripcion=f"Producto importado desde Domotica: {producto_domotica.nombre}",
                            id_categoria=id_categoria
                        )
                        productos_a_crear.append(nuevo_producto)
                    else:
                        logger.warning(f"No se pudo crear el producto {producto_domotica.nombre} porque su categoría {producto_domotica.categoria} no existe")
                except Exception as e:
                    logger.error(f"Error preparando producto para crear: {str(e)}")
            else:
                # Producto existente - preparamos la tupla (id, ProductoUpdate) para actualización
                producto_existente = productos_dict[producto_domotica.nombre]
                try:
                    # Intentar obtener la categoría
<<<<<<< HEAD
                    nombre_categoria_upper = producto_domotica.categoria.upper()
                    if nombre_categoria_upper in categorias_dict:
                        id_categoria = categorias_dict[nombre_categoria_upper].id
=======
                    nombre_categoria = producto_domotica.categoria.upper()
                    if nombre_categoria in categorias_dict:
                        id_categoria = categorias_dict[nombre_categoria].id
>>>>>>> 2e4bc84c
                    else:
                        id_categoria = None
                    
                    if id_categoria:
                        producto_actualizado = ProductoUpdate(
                            id_categoria=id_categoria,
                            precio_base=precio
                        )
                        productos_a_actualizar.append((producto_existente.id, producto_actualizado))
                    else:
                        logger.warning(f"No se pudo actualizar el producto {producto_domotica.nombre} porque su categoría {producto_domotica.categoria} no existe")
                except Exception as e:
                    logger.error(f"Error preparando producto para actualizar: {str(e)}")

        # Crear productos nuevos individualmente
        if productos_a_crear:
            for producto_data in productos_a_crear:
                try:
                    await producto_service.create_producto(producto_data)
                    resultados["productos_creados"] += 1
                except Exception as e:
                    logger.error(f"Error al crear producto {producto_data.nombre}: {str(e)}")

        # Actualizar productos existentes individualmente
        if productos_a_actualizar:
            for producto_id, producto_update in productos_a_actualizar:
                try:
                    await producto_service.update_producto(producto_id, producto_update)
                    resultados["productos_actualizados"] += 1
                except Exception as e:
                    logger.error(f"Error al actualizar producto {producto_id}: {str(e)}")

        # Marcar productos inactivos
        productos_vistos = set(producto.nombre for producto in productos_domotica)
        productos_a_desactivar = []
        
        # Crear lista de tuplas (id, ProductoUpdate) para desactivar productos
        for nombre, producto in productos_dict.items():
            if nombre not in productos_vistos and producto.disponible:
                productos_a_desactivar.append((producto.id, ProductoUpdate(disponible=False)))
        
        # Desactivar productos individualmente
        if productos_a_desactivar:
            for producto_id, producto_update in productos_a_desactivar:
                try:
                    await producto_service.update_producto(producto_id, producto_update)
                    resultados["productos_desactivados"] += 1
                except Exception as e:
                    logger.error(f"Error al desactivar producto {producto_id}: {str(e)}")

        return {
            "status": "success",
            "message": "Sincronización completada correctamente",
            "resultados": resultados
        }

    except Exception as e:
        logger.exception(f"Error durante la sincronización de platos: {str(e)}")

        # Mensaje de error más informativo según el tipo de error
        error_message = str(e)
        if "ya exist" in error_message.lower():
            error_detail = "Uno o más elementos ya existen en la base de datos. Por favor revise los nombres de categorías y productos."
        elif "foreign key" in error_message.lower():
            error_detail = "Error de referencia: no se puede crear/actualizar un registro porque depende de otro que no existe."
        elif "timeout" in error_message.lower():
            error_detail = "Tiempo de espera agotado en la operación de base de datos."
        else:
            error_detail = f"Error durante la sincronización: {str(e)}"

        raise HTTPException(
            status_code=status.HTTP_500_INTERNAL_SERVER_ERROR,
            detail=error_detail,
        )


@router.post(
    "/mesas",
    status_code=status.HTTP_200_OK,
    summary="Sincronizar mesas desde Domotica",
    description="Recibe datos de mesas extraídos mediante scraping del sistema Domotica.",
)
async def sync_mesas(
    mesas_domotica: List[MesaDomotica] = Body(...),
    session: AsyncSession = Depends(get_database_session),
) -> Dict[str, Any]:
    """
    Recibe y registra las mesas extraídas del sistema Domotica.

    Actualmente solo confirma la recepción de los datos sin procesamiento adicional.

    Parameters
    ----------
    mesas_domotica : List[MesaDomotica]
        Lista de mesas extraídas del sistema Domotica
    session : AsyncSession
        Sesión de base de datos

    Returns
    -------
    Dict[str, Any]
        Confirmación de recepción y conteo de mesas recibidas

    Raises
    ------
    HTTPException
        Si ocurre un error durante el proceso
    """
    try:
        # Por ahora solo registramos que recibimos las mesas
        mesas_count = len(mesas_domotica)

        # Aquí podrías agregar el código para procesar las mesas en el futuro

        return {
            "status": "success",
            "message": "Datos de mesas recibidos correctamente",
            "mesas_recibidas": mesas_count,
            "mesas": [mesa.model_dump() for mesa in mesas_domotica],
        }

    except Exception as e:
        logger.exception(f"Error durante la sincronización de mesas: {str(e)}")
        raise HTTPException(
            status_code=status.HTTP_500_INTERNAL_SERVER_ERROR,
            detail=f"Error durante la sincronización: {str(e)}",
        )<|MERGE_RESOLUTION|>--- conflicted
+++ resolved
@@ -98,24 +98,12 @@
                 categorias_a_crear.append(nueva_categoria)
                 categorias_nuevas.add(nombre_categoria)
         
-<<<<<<< HEAD
-        # Crear categorías nuevas individualmente
-        for categoria_data in categorias_a_crear:
-            try:
-                nueva_cat = await categoria_service.create_categoria(categoria_data)
-                # Actualizar dict con la nueva categoría (cast para compatibilidad de tipos)
-                categorias_dict[nueva_cat.nombre.upper()] = nueva_cat  # type: ignore[assignment]
-                resultados["categorias_creadas"] += 1
-            except Exception as e:
-                logger.error(f"Error creando categoría {categoria_data.nombre}: {e}")
-=======
         categorias_creadas = await categoria_service.batch_create_categorias(categorias_a_crear)
         resultados["categorias_creadas"] += len(categorias_a_crear)
         
         # Actualizar el diccionario de categorías con las recién creadas
         for categoria in categorias_creadas:
-            categorias_dict[categoria.nombre.upper()] = categoria
->>>>>>> 2e4bc84c
+            categorias_dict[categoria.nombre.upper()] = categoria  # type: ignore[assignment]
 
         # Procesar productos
         for producto_domotica in productos_domotica:
@@ -140,15 +128,9 @@
                 # Nuevo producto - preparamos el objeto ProductoCreate
                 try:
                     # Intentar obtener la categoría
-<<<<<<< HEAD
-                    nombre_categoria_upper = producto_domotica.categoria.upper()
-                    if nombre_categoria_upper in categorias_dict:
-                        id_categoria = categorias_dict[nombre_categoria_upper].id
-=======
                     nombre_categoria = producto_domotica.categoria.upper()
                     if nombre_categoria in categorias_dict:
                         id_categoria = categorias_dict[nombre_categoria].id
->>>>>>> 2e4bc84c
                     else:
                         id_categoria = None
                     
@@ -169,15 +151,9 @@
                 producto_existente = productos_dict[producto_domotica.nombre]
                 try:
                     # Intentar obtener la categoría
-<<<<<<< HEAD
-                    nombre_categoria_upper = producto_domotica.categoria.upper()
-                    if nombre_categoria_upper in categorias_dict:
-                        id_categoria = categorias_dict[nombre_categoria_upper].id
-=======
                     nombre_categoria = producto_domotica.categoria.upper()
                     if nombre_categoria in categorias_dict:
                         id_categoria = categorias_dict[nombre_categoria].id
->>>>>>> 2e4bc84c
                     else:
                         id_categoria = None
                     
