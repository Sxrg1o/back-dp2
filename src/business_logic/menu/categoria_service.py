"""
Servicio para la gestión de categorías en el sistema.
"""

from typing import List, Tuple
from sqlalchemy.ext.asyncio import AsyncSession
from sqlalchemy.exc import IntegrityError

from src.repositories.menu.categoria_repository import CategoriaRepository
from src.models.menu.categoria_model import CategoriaModel
from src.api.schemas.categoria_schema import (
    CategoriaCreate,
    CategoriaUpdate,
    CategoriaResponse,
    CategoriaSummary,
    CategoriaList,
    ProductoCardMinimal,
    CategoriaConProductosCard,
    CategoriaConProductosCardList,
)
from src.business_logic.exceptions.categoria_exceptions import (
    CategoriaValidationError,
    CategoriaNotFoundError,
    CategoriaConflictError,
)
from src.core.utils.text_utils import normalize_category_name, normalize_product_name


class CategoriaService:
    """Servicio para la gestión de categorías en el sistema.

    Esta clase implementa la lógica de negocio para operaciones relacionadas
    con categorías, incluyendo validaciones, transformaciones y manejo de excepciones.

    Attributes
    ----------
    repository : CategoriaRepository
        Repositorio para acceso a datos de categorías.
    """

    def __init__(self, session: AsyncSession):
        """
        Inicializa el servicio con una sesión de base de datos.

        Parameters
        ----------
        session : AsyncSession
            Sesión asíncrona de SQLAlchemy para realizar operaciones en la base de datos.
        """
        self.repository = CategoriaRepository(session)

    async def create_categoria(self, categoria_data: CategoriaCreate) -> CategoriaResponse:
        """
        Crea una nueva categoría en el sistema.
        
        Parameters
        ----------
        categoria_data : CategoriaCreate
            Datos para crear la nueva categoría.

        Returns
        -------
        CategoriaResponse
            Esquema de respuesta con los datos de la categoría creada.

        Raises
        ------
        CategoriaConflictError
            Si ya existe una categoría con el mismo nombre.
        """
        try:
            # Crear modelo de categoría desde los datos
            categoria = CategoriaModel(
                nombre=categoria_data.nombre,
                descripcion=categoria_data.descripcion,
                imagen_path=categoria_data.imagen_path
            )

            # Persistir en la base de datos
            created_categoria = await self.repository.create(categoria)

            # Normalizar el nombre antes de retornar
            created_categoria.nombre = normalize_category_name(created_categoria.nombre)
            
            # Convertir y retornar como esquema de respuesta
            return CategoriaResponse.model_validate(created_categoria)
        except IntegrityError:
            # Capturar errores de integridad (nombre duplicado)
            raise CategoriaConflictError(
                f"Ya existe una categoría con el nombre '{categoria_data.nombre}'"
            )

    async def get_categoria_by_id(self, categoria_id: str) -> CategoriaResponse:
        """
        Obtiene una categoría por su ID.

        Parameters
        ----------
        categoria_id : str
            Identificador único de la categoría a buscar (ULID).

        Returns
        -------
        CategoriaResponse
            Esquema de respuesta con los datos de la categoría.

        Raises
        ------
        CategoriaNotFoundError
            Si no se encuentra una categoría con el ID proporcionado.
        """
        # Buscar la categoría por su ID
        categoria = await self.repository.get_by_id(categoria_id)

        # Verificar si existe
        if not categoria:
            raise CategoriaNotFoundError(f"No se encontró la categoría con ID {categoria_id}")

        # Normalizar el nombre antes de retornar
        categoria.nombre = normalize_category_name(categoria.nombre)
        
        # Convertir y retornar como esquema de respuesta
        return CategoriaResponse.model_validate(categoria)

    async def delete_categoria(self, categoria_id: str) -> bool:
        """
        Elimina una categoría por su ID.
        
        Parameters
        ----------
        categoria_id : str
            Identificador único de la categoría a eliminar (ULID).

        Returns
        -------
        bool
            True si la categoría fue eliminada correctamente.

        Raises
        ------
        CategoriaNotFoundError
            Si no se encuentra una categoría con el ID proporcionado.
        """
        # Verificar primero si la categoría existe
        categoria = await self.repository.get_by_id(categoria_id)
        if not categoria:
            raise CategoriaNotFoundError(f"No se encontró la categoría con ID {categoria_id}")

        # Eliminar la categoría
        result = await self.repository.delete(categoria_id)
        return result

    async def get_categorias(self, skip: int = 0, limit: int = 100) -> CategoriaList:
        """
        Obtiene una lista paginada de categorías.

        Parameters
        ----------
        skip : int, optional
            Número de registros a omitir (offset), por defecto 0.
        limit : int, optional
            Número máximo de registros a retornar, por defecto 100.

        Returns
        -------
        CategoriaList
            Esquema con la lista de categorías y el total.
        """
        # Validar parámetros de entrada
        if skip < 0:
            raise CategoriaValidationError(
                "El parámetro 'skip' debe ser mayor o igual a cero"
            )
        if limit < 1:
            raise CategoriaValidationError("El parámetro 'limit' debe ser mayor a cero")

        # Obtener categorías desde el repositorio
        categorias, total = await self.repository.get_all(skip, limit)

<<<<<<< HEAD
        # Convertir modelos a esquemas de resumen
=======
        # Normalizar nombres y convertir modelos a esquemas de resumen
        for categoria in categorias:
            categoria.nombre = normalize_category_name(categoria.nombre)
>>>>>>> a7b29535
        categoria_summaries = [CategoriaSummary.model_validate(categoria) for categoria in categorias]

        # Retornar esquema de lista
        return CategoriaList(items=categoria_summaries, total=total)

    async def update_categoria(self, categoria_id: str, categoria_data: CategoriaUpdate) -> CategoriaResponse:
        """
        Actualiza una categoría existente.

        Parameters
        ----------
        categoria_id : str
            Identificador único de la categoría a actualizar (ULID).
        categoria_data : CategoriaUpdate
            Datos para actualizar la categoría.

        Returns
        -------
        CategoriaResponse
            Esquema de respuesta con los datos de la categoría actualizada.

        Raises
        ------
        CategoriaNotFoundError
            Si no se encuentra una categoría con el ID proporcionado.
        CategoriaConflictError
            Si ya existe otra categoría con el mismo nombre.
        """
        # Convertir el esquema de actualización a un diccionario,
        # excluyendo valores None (campos no proporcionados para actualizar)
        update_data = categoria_data.model_dump(exclude_none=True)

        if not update_data:
            # Si no hay datos para actualizar, simplemente retornar la categoría actual
            return await self.get_categoria_by_id(categoria_id)

        try:
            # Actualizar la categoría
            updated_categoria = await self.repository.update(categoria_id, **update_data)

            # Verificar si la categoría fue encontrada
            if not updated_categoria:
                raise CategoriaNotFoundError(f"No se encontró la categoría con ID {categoria_id}")

            # Normalizar el nombre antes de retornar
            updated_categoria.nombre = normalize_category_name(updated_categoria.nombre)
            
            # Convertir y retornar como esquema de respuesta
            return CategoriaResponse.model_validate(updated_categoria)
        except IntegrityError:
            # Capturar errores de integridad (nombre duplicado)
            if "nombre" in update_data:
                raise CategoriaConflictError(
                    f"Ya existe una categoría con el nombre '{update_data['nombre']}'"
                )
            # Si no es por nombre, reenviar la excepción original
            raise

    async def batch_create_categorias(
        self, categorias_data: List[CategoriaCreate]
    ) -> List[CategoriaResponse]:
        """
        Crea múltiples categorías en una sola operación.

        Parameters
        ----------
        categorias_data : List[CategoriaCreate]
            Lista de datos para crear nuevas categorías.

        Returns
        -------
        List[CategoriaResponse]
            Lista de esquemas de respuesta con los datos de las categorías creadas.

        Raises
        ------
        CategoriaConflictError
            Si ya existe una categoría con alguno de los nombres proporcionados.
        """
        if not categorias_data:
            return []

        try:
            # Crear modelos de categorías desde los datos
            categoria_models = [
                CategoriaModel(
                    nombre=categoria_data.nombre,
                    descripcion=categoria_data.descripcion,
                    imagen_path=categoria_data.imagen_path,
                )
                for categoria_data in categorias_data
            ]

            # Persistir en la base de datos usando batch insert
            created_categorias = await self.repository.batch_insert(categoria_models)

            # Normalizar nombres y convertir a esquemas de respuesta
            for categoria in created_categorias:
                categoria.nombre = normalize_category_name(categoria.nombre)
            return [
                CategoriaResponse.model_validate(categoria)
                for categoria in created_categorias
            ]
        except IntegrityError:
            # Capturar errores de integridad (nombre duplicado)
            raise CategoriaConflictError(
                "Una o más categorías ya existen con el mismo nombre"
            )

    async def batch_update_categorias(
        self, updates: List[Tuple[str, CategoriaUpdate]]
    ) -> List[CategoriaResponse]:
        """
        Actualiza múltiples categorías en una sola operación.

        Parameters
        ----------
        updates : List[Tuple[str, CategoriaUpdate]]
            Lista de tuplas con el ID (ULID) de la categoría y los datos para actualizarla.

        Returns
        -------
        List[CategoriaResponse]
            Lista de esquemas de respuesta con los datos de las categorías actualizadas.

        Raises
        ------
        CategoriaNotFoundError
            Si alguna de las categorías no existe.
        CategoriaConflictError
            Si hay conflictos de integridad (nombres duplicados).
        """
        if not updates:
            return []

        try:
            # Preparar los datos para el repositorio
            repository_updates = []

            for categoria_id, categoria_data in updates:
                # Convertir el esquema de actualización a un diccionario,
                # excluyendo valores None (campos no proporcionados)
                update_data = categoria_data.model_dump(exclude_none=True)

                if update_data:  # Solo incluir si hay datos para actualizar
                    repository_updates.append((categoria_id, update_data))

            # Realizar actualización en lote
            updated_categorias = await self.repository.batch_update(repository_updates)

            # Verificar si todas las categorías fueron actualizadas
            if len(updated_categorias) != len(repository_updates):
                missing_ids = set(u[0] for u in repository_updates) - set(
                    str(c.id) for c in updated_categorias
                )
                if missing_ids:
                    raise CategoriaNotFoundError(
                        f"No se encontraron las categorías con IDs: {missing_ids}"
                    )

            # Normalizar nombres y convertir a esquemas de respuesta
            for categoria in updated_categorias:
                categoria.nombre = normalize_category_name(categoria.nombre)
            return [
                CategoriaResponse.model_validate(categoria)
                for categoria in updated_categorias
            ]
        except IntegrityError:
            # Capturar errores de integridad (nombre duplicado)
            raise CategoriaConflictError(
                "Una o más actualizaciones causaron conflictos de integridad"
            )

    async def get_categorias_con_productos_cards(
        self,
        skip: int = 0,
        limit: int = 100
    ) -> CategoriaConProductosCardList:
        """
        Obtiene una lista de categorías con sus productos en formato minimal (solo id, nombre, imagen).

        Parameters
        ----------
        skip : int, optional
            Número de registros a omitir (offset), por defecto 0.
        limit : int, optional
            Número máximo de registros a retornar, por defecto 100.

        Returns
        -------
        CategoriaConProductosCardList
            Lista de categorías con sus productos en formato minimal.
        """
        # Obtener categorías con productos eager-loaded
        categorias, total = await self.repository.get_all_with_productos(
            skip=skip,
            limit=limit,
            activo=True  # Solo categorías activas
        )

        # Construir la lista de categorías con productos
        items = []
        for categoria in categorias:
            # Normalizar el nombre de la categoría
            categoria_nombre_normalizado = normalize_category_name(categoria.nombre)
            
            # Construir lista de productos minimal (con nombres normalizados)
            productos_minimal = [
                ProductoCardMinimal(
                    id=producto.id,
<<<<<<< HEAD
                    nombre=producto.nombre,
=======
                    nombre=normalize_product_name(producto.nombre),
>>>>>>> a7b29535
                    imagen_path=producto.imagen_path
                )
                for producto in categoria.productos
            ]

            # Construir categoría con productos (usando nombre normalizado)
            categoria_card = CategoriaConProductosCard(
                id=categoria.id,
                nombre=categoria_nombre_normalizado,
                imagen_path=categoria.imagen_path,
                productos=productos_minimal
            )
            items.append(categoria_card)

        return CategoriaConProductosCardList(items=items, total=total)<|MERGE_RESOLUTION|>--- conflicted
+++ resolved
@@ -177,13 +177,9 @@
         # Obtener categorías desde el repositorio
         categorias, total = await self.repository.get_all(skip, limit)
 
-<<<<<<< HEAD
-        # Convertir modelos a esquemas de resumen
-=======
         # Normalizar nombres y convertir modelos a esquemas de resumen
         for categoria in categorias:
             categoria.nombre = normalize_category_name(categoria.nombre)
->>>>>>> a7b29535
         categoria_summaries = [CategoriaSummary.model_validate(categoria) for categoria in categorias]
 
         # Retornar esquema de lista
@@ -394,11 +390,7 @@
             productos_minimal = [
                 ProductoCardMinimal(
                     id=producto.id,
-<<<<<<< HEAD
-                    nombre=producto.nombre,
-=======
                     nombre=normalize_product_name(producto.nombre),
->>>>>>> a7b29535
                     imagen_path=producto.imagen_path
                 )
                 for producto in categoria.productos
