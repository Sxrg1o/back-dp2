"""
Servicio para la gestión de pedidos en el sistema.
"""

from datetime import datetime
from decimal import Decimal
from typing import Optional

from sqlalchemy.ext.asyncio import AsyncSession
from sqlalchemy.exc import IntegrityError

from src.repositories.pedidos.pedido_repository import PedidoRepository
from src.repositories.mesas.mesa_repository import MesaRepository
from src.repositories.pedidos.pedido_producto_repository import PedidoProductoRepository
from src.repositories.pedidos.pedido_opcion_repository import PedidoOpcionRepository
from src.repositories.menu.producto_repository import ProductoRepository
from src.repositories.pedidos.producto_opcion_repository import ProductoOpcionRepository
from src.repositories.mesas.sesion_mesa_repository import SesionMesaRepository
from src.models.pedidos.pedido_model import PedidoModel
from src.models.pedidos.pedido_producto_model import PedidoProductoModel
from src.models.pedidos.pedido_opcion_model import PedidoOpcionModel
from src.api.schemas.pedido_schema import (
    PedidoCreate,
    PedidoUpdate,
    PedidoResponse,
    PedidoSummary,
    PedidoList,
    PedidoEstadoUpdate,
    PedidoCompletoCreate,
    PedidoCompletoResponse,
)
from src.api.schemas.pedido_producto_schema import PedidoProductoResponse
from src.api.schemas.pedido_opcion_schema import PedidoOpcionResponse
from src.api.schemas.pedido_schema import PedidoProductoWithOpcionesResponse
from src.api.schemas.pedido_detallado_schema import (
    PedidoDetalladoResponse,
    PedidoDetalladoList,
    PedidoProductoDetalladoResponse,
    ProductoDetalleResponse,
    OpcionDetalleResponse,
)
<<<<<<< HEAD
=======
from src.api.schemas.pedido_sesion_schema import (
    PedidoEnviarRequest,
    PedidoEnviarResponse,
    PedidoHistorialResponse,
    PedidoHistorialDetalle,
    ProductoPedidoDetalle,
    ProductoOpcionDetalle,
)
>>>>>>> 5402ad14
from src.business_logic.exceptions.pedido_exceptions import (
    PedidoValidationError,
    PedidoNotFoundError,
    PedidoConflictError,
    PedidoStateTransitionError,
)
from src.core.enums.pedido_enums import EstadoPedido
from src.core.enums.sesion_mesa_enums import EstadoSesionMesa


class PedidoService:
    """Servicio para la gestión de pedidos en el sistema.

    Esta clase implementa la lógica de negocio para operaciones relacionadas
    con pedidos, incluyendo validaciones, generación de número de pedido,
    gestión de estados y manejo de excepciones.

    Attributes
    ----------
    repository : PedidoRepository
        Repositorio para acceso a datos de pedidos.
    mesa_repository : MesaRepository
        Repositorio para validar mesas.
    """

    # Transiciones de estado válidas
    VALID_TRANSITIONS = {
        EstadoPedido.PENDIENTE: [EstadoPedido.CONFIRMADO, EstadoPedido.CANCELADO],
        EstadoPedido.CONFIRMADO: [EstadoPedido.EN_PREPARACION, EstadoPedido.CANCELADO],
        EstadoPedido.EN_PREPARACION: [EstadoPedido.LISTO, EstadoPedido.CANCELADO],
        EstadoPedido.LISTO: [EstadoPedido.ENTREGADO],
        EstadoPedido.ENTREGADO: [],
        EstadoPedido.CANCELADO: [],
    }

    def __init__(self, session: AsyncSession):
        """
        Inicializa el servicio con una sesión de base de datos.

        Parameters
        ----------
        session : AsyncSession
            Sesión asíncrona de SQLAlchemy para realizar operaciones en la base de datos.
        """
        self.repository = PedidoRepository(session)
        self.mesa_repository = MesaRepository(session)
        self.pedido_producto_repository = PedidoProductoRepository(session)
        self.pedido_opcion_repository = PedidoOpcionRepository(session)
        self.producto_repository = ProductoRepository(session)
        self.producto_opcion_repository = ProductoOpcionRepository(session)
        self.sesion_mesa_repository = SesionMesaRepository(session)
        self.session = session

    async def _generate_numero_pedido(self, id_mesa: str) -> str:
        """
        Genera un número de pedido único con formato YYYYMMDD-M{numero_mesa}-{seq:03d}.

        Parameters
        ----------
        id_mesa : str
            ID de la mesa (ULID).

        Returns
        -------
        str
            Número de pedido generado.

        Raises
        ------
        PedidoValidationError
            Si la mesa no existe.
        """
        # Obtener la mesa para extraer el número
        mesa = await self.mesa_repository.get_by_id(id_mesa)
        if not mesa:
            raise PedidoValidationError(f"No se encontró la mesa con ID {id_mesa}")

        # Obtener la fecha actual
        now = datetime.now()
        date_str = now.strftime("%Y%m%d")

        # Obtener la última secuencia para esta fecha y mesa
        last_seq = await self.repository.get_last_sequence_for_date_and_mesa(
            now, mesa.numero
        )
        new_seq = last_seq + 1

        # Generar el número de pedido
        numero_pedido = f"{date_str}-M{mesa.numero}-{new_seq:03d}"

        return numero_pedido

    async def create_pedido(self, pedido_data: PedidoCreate) -> PedidoResponse:
        """
        Crea un nuevo pedido en el sistema.

        Parameters
        ----------
        pedido_data : PedidoCreate
            Datos para crear el nuevo pedido.

        Returns
        -------
        PedidoResponse
            Esquema de respuesta con los datos del pedido creado.

        Raises
        ------
        PedidoConflictError
            Si ya existe un pedido con el mismo número.
        PedidoValidationError
            Si los datos son inválidos o la mesa no existe.
        """
        try:
            # Generar número de pedido automáticamente
            numero_pedido = await self._generate_numero_pedido(pedido_data.id_mesa)

            # Crear modelo de pedido desde los datos
            pedido = PedidoModel(
                id_mesa=pedido_data.id_mesa,
                id_usuario=pedido_data.id_usuario,
                numero_pedido=numero_pedido,
                estado=EstadoPedido.PENDIENTE,
                subtotal=pedido_data.subtotal or Decimal("0.00"),
                impuestos=pedido_data.impuestos or Decimal("0.00"),
                descuentos=pedido_data.descuentos or Decimal("0.00"),
                total=pedido_data.total or Decimal("0.00"),
                notas_cliente=pedido_data.notas_cliente,
                notas_cocina=pedido_data.notas_cocina,
            )

            # Persistir en la base de datos
            created_pedido = await self.repository.create(pedido)

            # Convertir y retornar como esquema de respuesta
            return PedidoResponse.model_validate(created_pedido)
        except IntegrityError:
            # Capturar errores de integridad (numero_pedido duplicado, FK inválida)
            raise PedidoConflictError(
                f"Error al crear el pedido. Posible conflicto con numero_pedido o FK inválida"
            )

    async def get_pedido_by_id(self, pedido_id: str) -> PedidoResponse:
        """
        Obtiene un pedido por su ID.

        Parameters
        ----------
        pedido_id : str
            Identificador único del pedido a buscar (ULID).

        Returns
        -------
        PedidoResponse
            Esquema de respuesta con los datos del pedido.

        Raises
        ------
        PedidoNotFoundError
            Si no se encuentra un pedido con el ID proporcionado.
        """
        # Buscar el pedido por su ID
        pedido = await self.repository.get_by_id(pedido_id)

        # Verificar si existe
        if not pedido:
            raise PedidoNotFoundError(f"No se encontró el pedido con ID {pedido_id}")

        # Convertir y retornar como esquema de respuesta
        return PedidoResponse.model_validate(pedido)

    async def get_pedido_by_numero(self, numero_pedido: str) -> PedidoResponse:
        """
        Obtiene un pedido por su número único.

        Parameters
        ----------
        numero_pedido : str
            Número único del pedido a buscar.

        Returns
        -------
        PedidoResponse
            Esquema de respuesta con los datos del pedido.

        Raises
        ------
        PedidoNotFoundError
            Si no se encuentra un pedido con el número proporcionado.
        """
        # Buscar el pedido por su número
        pedido = await self.repository.get_by_numero_pedido(numero_pedido)

        # Verificar si existe
        if not pedido:
            raise PedidoNotFoundError(
                f"No se encontró el pedido con número {numero_pedido}"
            )

        # Convertir y retornar como esquema de respuesta
        return PedidoResponse.model_validate(pedido)

    async def delete_pedido(self, pedido_id: str) -> bool:
        """
        Elimina un pedido por su ID.

        Parameters
        ----------
        pedido_id : str
            Identificador único del pedido a eliminar (ULID).

        Returns
        -------
        bool
            True si el pedido fue eliminado correctamente.

        Raises
        ------
        PedidoNotFoundError
            Si no se encuentra un pedido con el ID proporcionado.
        """
        # Verificar primero si el pedido existe
        pedido = await self.repository.get_by_id(pedido_id)
        if not pedido:
            raise PedidoNotFoundError(f"No se encontró el pedido con ID {pedido_id}")

        # Eliminar el pedido
        result = await self.repository.delete(pedido_id)
        return result

    async def get_pedidos(
        self,
        skip: int = 0,
        limit: int = 100,
        estado: Optional[EstadoPedido] = None,
        id_mesa: Optional[str] = None,
        id_usuario: Optional[str] = None,
<<<<<<< HEAD
=======
        id_sesion_mesa: Optional[str] = None,
>>>>>>> 5402ad14
    ) -> PedidoList:
        """
        Obtiene una lista paginada de pedidos.

        Parameters
        ----------
        skip : int, optional
            Número de registros a omitir (offset), por defecto 0.
        limit : int, optional
            Número máximo de registros a retornar, por defecto 100.
        estado : EstadoPedido, optional
            Filtrar por estado del pedido.
        id_mesa : str, optional
            Filtrar por ID de mesa.
        id_usuario : str, optional
            Filtrar por ID de usuario.
<<<<<<< HEAD
=======
        id_sesion_mesa : str, optional
            Filtrar por ID de sesión de mesa.
>>>>>>> 5402ad14

        Returns
        -------
        PedidoList
            Esquema con la lista de pedidos y el total.
        """
        # Validar parámetros de entrada
        if skip < 0:
            raise PedidoValidationError(
                "El parámetro 'skip' debe ser mayor o igual a cero"
            )
        if limit < 1:
            raise PedidoValidationError("El parámetro 'limit' debe ser mayor a cero")

        # Obtener pedidos desde el repositorio
<<<<<<< HEAD
        pedidos, total = await self.repository.get_all(skip, limit, estado, id_mesa, id_usuario)
=======
        pedidos, total = await self.repository.get_all(skip, limit, estado, id_mesa, id_usuario, id_sesion_mesa)
>>>>>>> 5402ad14

        # Convertir modelos a esquemas de resumen
        pedido_summaries = [PedidoSummary.model_validate(pedido) for pedido in pedidos]

        # Retornar esquema de lista
        return PedidoList(items=pedido_summaries, total=total)

    async def get_pedidos_detallado(
        self,
        skip: int = 0,
        limit: int = 100,
        estado: Optional[EstadoPedido] = None,
        id_mesa: Optional[str] = None,
        id_usuario: Optional[str] = None,
<<<<<<< HEAD
=======
        id_sesion_mesa: Optional[str] = None,
>>>>>>> 5402ad14
    ) -> PedidoDetalladoList:
        """
        Obtiene una lista paginada de pedidos con información detallada de productos y opciones.

        Parameters
        ----------
        skip : int, optional
            Número de registros a omitir (offset), por defecto 0.
        limit : int, optional
            Número máximo de registros a retornar, por defecto 100.
        estado : EstadoPedido, optional
            Filtrar por estado del pedido.
        id_mesa : str, optional
            Filtrar por ID de mesa.
        id_usuario : str, optional
            Filtrar por ID de usuario.
<<<<<<< HEAD
=======
        id_sesion_mesa : str, optional
            Filtrar por ID de sesión de mesa.
>>>>>>> 5402ad14

        Returns
        -------
        PedidoDetalladoList
            Esquema con la lista de pedidos detallados y el total.
        """
        # Validar parámetros de entrada
        if skip < 0:
            raise PedidoValidationError(
                "El parámetro 'skip' debe ser mayor o igual a cero"
            )
        if limit < 1:
            raise PedidoValidationError("El parámetro 'limit' debe ser mayor a cero")

        # Obtener pedidos con relaciones eager-loaded desde el repositorio
<<<<<<< HEAD
        pedidos, total = await self.repository.get_all_detallado(skip, limit, estado, id_mesa, id_usuario)
=======
        pedidos, total = await self.repository.get_all_detallado(skip, limit, estado, id_mesa, id_usuario, id_sesion_mesa)
>>>>>>> 5402ad14

        # Convertir modelos a esquemas detallados
        pedidos_detallados = []
        for pedido in pedidos:
            # Construir datos básicos del pedido
            pedido_dict = pedido.to_dict()

            # Procesar productos del pedido con sus opciones
            productos_detallados = []
            for pedido_producto in pedido.pedidos_productos:
                # Datos del producto
                producto_data = None
                if pedido_producto.producto:
                    producto_data = ProductoDetalleResponse(
                        id=pedido_producto.producto.id,
                        nombre=pedido_producto.producto.nombre,
                        descripcion=pedido_producto.producto.descripcion,
                        precio_base=pedido_producto.producto.precio_base,
                        disponible=pedido_producto.producto.disponible,
                        id_categoria=pedido_producto.producto.id_categoria
                    )

                # Procesar opciones del producto
                opciones_detalladas = []
                for pedido_opcion in pedido_producto.pedidos_opciones:
                    opcion_data = OpcionDetalleResponse(
                        id=pedido_opcion.id,
                        id_pedido_producto=pedido_opcion.id_pedido_producto,
                        id_producto_opcion=pedido_opcion.id_producto_opcion,
                        precio_adicional=pedido_opcion.precio_adicional,
                        nombre_opcion=pedido_opcion.producto_opcion.nombre if pedido_opcion.producto_opcion else None,
                        descripcion_opcion=None  # ProductoOpcion no tiene descripción
                    )
                    opciones_detalladas.append(opcion_data)

                # Construir el producto detallado con sus opciones
                producto_detallado = PedidoProductoDetalladoResponse(
                    id=pedido_producto.id,
                    id_pedido=pedido_producto.id_pedido,
                    id_producto=pedido_producto.id_producto,
                    cantidad=pedido_producto.cantidad,
                    precio_unitario=pedido_producto.precio_unitario,
                    precio_opciones=pedido_producto.precio_opciones,
                    subtotal=pedido_producto.subtotal,
                    notas_personalizacion=pedido_producto.notas_personalizacion,
                    producto=producto_data,
                    opciones=opciones_detalladas
                )
                productos_detallados.append(producto_detallado)

            # Construir el pedido detallado completo
            pedido_detallado = PedidoDetalladoResponse(
                id=pedido.id,
                id_mesa=pedido.id_mesa,
                id_usuario=pedido.id_usuario,
                numero_pedido=pedido.numero_pedido,
                estado=pedido.estado,
                subtotal=pedido.subtotal,
                impuestos=pedido.impuestos,
                descuentos=pedido.descuentos,
                total=pedido.total,
                notas_cliente=pedido.notas_cliente,
                notas_cocina=pedido.notas_cocina,
                fecha_creacion=pedido.fecha_creacion,
                fecha_modificacion=pedido.fecha_modificacion,
                fecha_confirmado=pedido.fecha_confirmado,
                fecha_en_preparacion=pedido.fecha_en_preparacion,
                fecha_listo=pedido.fecha_listo,
                fecha_entregado=pedido.fecha_entregado,
                fecha_cancelado=pedido.fecha_cancelado,
                productos=productos_detallados
            )
            pedidos_detallados.append(pedido_detallado)

        # Retornar esquema de lista
        return PedidoDetalladoList(items=pedidos_detallados, total=total)

    async def update_pedido(
        self, pedido_id: str, pedido_data: PedidoUpdate
    ) -> PedidoResponse:
        """
        Actualiza un pedido existente.

        Parameters
        ----------
        pedido_id : str
            Identificador único del pedido a actualizar (ULID).
        pedido_data : PedidoUpdate
            Datos para actualizar el pedido.

        Returns
        -------
        PedidoResponse
            Esquema de respuesta con los datos del pedido actualizado.

        Raises
        ------
        PedidoNotFoundError
            Si no se encuentra un pedido con el ID proporcionado.
        PedidoValidationError
            Si los datos de actualización son inválidos.
        """
        # Convertir el esquema de actualización a un diccionario,
        # excluyendo valores None (campos no proporcionados para actualizar)
        update_data = pedido_data.model_dump(exclude_none=True)

        if not update_data:
            # Si no hay datos para actualizar, simplemente retornar el pedido actual
            return await self.get_pedido_by_id(pedido_id)

        # Validar que los valores monetarios sean positivos
        for field in ["subtotal", "impuestos", "descuentos", "total"]:
            if field in update_data and update_data[field] < 0:
                raise PedidoValidationError(
                    f"El campo '{field}' debe ser mayor o igual a cero"
                )

        try:
            # Actualizar el pedido
            updated_pedido = await self.repository.update(pedido_id, **update_data)

            # Verificar si el pedido fue encontrado
            if not updated_pedido:
                raise PedidoNotFoundError(f"No se encontró el pedido con ID {pedido_id}")

            # Convertir y retornar como esquema de respuesta
            return PedidoResponse.model_validate(updated_pedido)
        except IntegrityError:
            # Capturar errores de integridad (FK inválida)
            raise PedidoValidationError(
                "Error al actualizar el pedido. Verifique los datos proporcionados"
            )

    async def cambiar_estado(
        self, pedido_id: str, estado_data: PedidoEstadoUpdate
    ) -> PedidoResponse:
        """
        Cambia el estado de un pedido y actualiza el timestamp correspondiente.

        Parameters
        ----------
        pedido_id : str
            Identificador único del pedido.
        estado_data : PedidoEstadoUpdate
            Nuevo estado del pedido.

        Returns
        -------
        PedidoResponse
            Esquema de respuesta con los datos del pedido actualizado.

        Raises
        ------
        PedidoNotFoundError
            Si no se encuentra el pedido.
        PedidoStateTransitionError
            Si la transición de estado no es válida.
        """
        # Obtener el pedido actual
        pedido = await self.repository.get_by_id(pedido_id)
        if not pedido:
            raise PedidoNotFoundError(f"No se encontró el pedido con ID {pedido_id}")

        # Validar la transición de estado
        nuevo_estado = estado_data.estado
        if nuevo_estado not in self.VALID_TRANSITIONS.get(pedido.estado, []):
            raise PedidoStateTransitionError(
                f"Transición de estado inválida: {pedido.estado.value} -> {nuevo_estado.value}"
            )

        # Preparar los datos de actualización
        update_fields = {}
        update_fields["estado"] = nuevo_estado

        # Actualizar el timestamp correspondiente al nuevo estado
        now = datetime.now()
        if nuevo_estado == EstadoPedido.CONFIRMADO:
            update_fields["fecha_confirmado"] = now
        elif nuevo_estado == EstadoPedido.EN_PREPARACION:
            update_fields["fecha_en_preparacion"] = now
        elif nuevo_estado == EstadoPedido.LISTO:
            update_fields["fecha_listo"] = now
        elif nuevo_estado == EstadoPedido.ENTREGADO:
            update_fields["fecha_entregado"] = now
        elif nuevo_estado == EstadoPedido.CANCELADO:
            update_fields["fecha_cancelado"] = now

        # Actualizar el pedido
        updated_pedido = await self.repository.update(pedido_id, **update_fields)

        # Convertir y retornar como esquema de respuesta
        return PedidoResponse.model_validate(updated_pedido)

    async def create_pedido_completo(
        self, pedido_data: PedidoCompletoCreate
    ) -> PedidoCompletoResponse:
        """
        Crea un pedido completo con sus items en una sola transacción.

        Este método crea un pedido y todos sus items de forma atómica, calculando
        automáticamente los totales basándose en los items proporcionados.

        Parameters
        ----------
        pedido_data : PedidoCompletoCreate
            Datos del pedido completo con su lista de items.

        Returns
        -------
        PedidoCompletoResponse
            Esquema de respuesta con el pedido y sus items creados.

        Raises
        ------
        PedidoValidationError
            Si los datos son inválidos, la mesa no existe, o algún producto
            no existe o no está disponible.
        PedidoConflictError
            Si hay un conflicto de integridad en la base de datos.
        """
        try:
            # Validar que la mesa existe
            mesa = await self.mesa_repository.get_by_id(pedido_data.id_mesa)
            if not mesa:
                raise PedidoValidationError(
                    f"No se encontró la mesa con ID {pedido_data.id_mesa}"
                )

            # Validar que todos los productos existen y están disponibles
            for item in pedido_data.items:
                producto = await self.producto_repository.get_by_id(item.id_producto)
                if not producto:
                    raise PedidoValidationError(
                        f"No se encontró el producto con ID {item.id_producto}"
                    )
                if not producto.disponible:
                    raise PedidoValidationError(
                        f"El producto '{producto.nombre}' no está disponible actualmente"
                    )

                # Validar que todas las opciones existen
                for opcion in item.opciones:
                    producto_opcion = await self.producto_opcion_repository.get_by_id(opcion.id_producto_opcion)
                    if not producto_opcion:
                        raise PedidoValidationError(
                            f"No se encontró la opción de producto con ID {opcion.id_producto_opcion}"
                        )

            # Generar número de pedido
            numero_pedido = await self._generate_numero_pedido(pedido_data.id_mesa)

            # Calcular subtotal sumando todos los items
            subtotal = Decimal("0.00")
            for item in pedido_data.items:
                # Calcular precio_opciones sumando todas las opciones
                precio_opciones = sum(opcion.precio_adicional for opcion in item.opciones)
                precio_total_unitario = item.precio_unitario + precio_opciones
                item_subtotal = Decimal(str(item.cantidad)) * precio_total_unitario
                subtotal += item_subtotal

            # Por ahora no calculamos impuestos ni descuentos, solo el total = subtotal
            total = subtotal

            # Crear el pedido
            pedido = PedidoModel(
                id_mesa=pedido_data.id_mesa,
                id_usuario=pedido_data.id_usuario,
                numero_pedido=numero_pedido,
                estado=EstadoPedido.PENDIENTE,
                subtotal=subtotal,
                impuestos=Decimal("0.00"),
                descuentos=Decimal("0.00"),
                total=total,
                notas_cliente=pedido_data.notas_cliente,
                notas_cocina=pedido_data.notas_cocina,
            )

            # Persistir el pedido
            created_pedido = await self.repository.create(pedido)

            # Crear todos los items del pedido con sus opciones
            created_items_with_opciones = []
            for item_data in pedido_data.items:
                # Calcular precio_opciones sumando todas las opciones
                precio_opciones = sum(opcion.precio_adicional for opcion in item_data.opciones)
                precio_total_unitario = item_data.precio_unitario + precio_opciones
                item_subtotal = Decimal(str(item_data.cantidad)) * precio_total_unitario

                # Crear el item
                item = PedidoProductoModel(
                    id_pedido=created_pedido.id,
                    id_producto=item_data.id_producto,
                    cantidad=item_data.cantidad,
                    precio_unitario=item_data.precio_unitario,
                    precio_opciones=precio_opciones,
                    subtotal=item_subtotal,
                    notas_personalizacion=item_data.notas_personalizacion,
                )

                # Persistir el item
                created_item = await self.pedido_producto_repository.create(item)

                # Crear las opciones para este item
                created_opciones = []
                for opcion_data in item_data.opciones:
                    opcion = PedidoOpcionModel(
                        id_pedido_producto=created_item.id,
                        id_producto_opcion=opcion_data.id_producto_opcion,
                        precio_adicional=opcion_data.precio_adicional,
                    )
                    created_opcion = await self.pedido_opcion_repository.create(opcion)
                    created_opciones.append(created_opcion)

                # Guardar item con sus opciones
                created_items_with_opciones.append((created_item, created_opciones))

            # Commit de la transacción (si usamos flush automáticamente)
            await self.session.flush()

            # Construir la respuesta completa con items y opciones
            pedido_response = PedidoResponse.model_validate(created_pedido)

            # Construir items con opciones
            items_with_opciones_response = []
            for item, opciones in created_items_with_opciones:
                # Convertir el item
                item_dict = {
                    "id": item.id,
                    "id_pedido": item.id_pedido,
                    "id_producto": item.id_producto,
                    "cantidad": item.cantidad,
                    "precio_unitario": item.precio_unitario,
                    "precio_opciones": item.precio_opciones,
                    "subtotal": item.subtotal,
                    "notas_personalizacion": item.notas_personalizacion,
                    "fecha_creacion": item.fecha_creacion,
                    "fecha_modificacion": item.fecha_modificacion,
                    "opciones": [PedidoOpcionResponse.model_validate(opcion) for opcion in opciones]
                }
                items_with_opciones_response.append(PedidoProductoWithOpcionesResponse(**item_dict))

            # Crear el objeto de respuesta completo
            response_dict = pedido_response.model_dump()
            response_dict["items"] = items_with_opciones_response

            return PedidoCompletoResponse(**response_dict)

        except IntegrityError as e:
            # Rollback implícito por SQLAlchemy
            raise PedidoConflictError(
                f"Error al crear el pedido completo. Conflicto de integridad: {str(e)}"
            )

    async def enviar_pedido_por_token(
        self, pedido_data: PedidoEnviarRequest
    ) -> PedidoEnviarResponse:
        """
        Crea un pedido usando el token de sesión de mesa compartido.

        Este método obtiene los precios automáticamente desde la base de datos,
        sin necesidad de que el frontend los envíe. Valida la sesión de mesa
        y crea el pedido asociándolo a la sesión.

        Parameters
        ----------
        pedido_data : PedidoEnviarRequest
            Datos del pedido con token de sesión e items (sin precios).

        Returns
        -------
        PedidoEnviarResponse
            Respuesta con el pedido creado y todos los cálculos.

        Raises
        ------
        PedidoValidationError
            Si el token no existe, la sesión no está activa, o algún producto
            no existe o no está disponible.
        PedidoConflictError
            Si hay un conflicto de integridad en la base de datos.
        """
        try:
            # 1. Validar que la sesión existe y está activa
            sesion = await self.sesion_mesa_repository.get_by_token(
                pedido_data.token_sesion
            )
            if not sesion:
                raise PedidoValidationError(
                    f"No se encontró una sesión con el token {pedido_data.token_sesion}"
                )
            if sesion.estado != EstadoSesionMesa.ACTIVA:
                raise PedidoValidationError(
                    f"La sesión de mesa no está activa. Estado actual: {sesion.estado.value}"
                )

            # 2. Validar que la mesa existe (aunque debería existir si hay sesión)
            mesa = await self.mesa_repository.get_by_id(sesion.id_mesa)
            if not mesa:
                raise PedidoValidationError(
                    f"No se encontró la mesa con ID {sesion.id_mesa}"
                )

            # 3. Validar productos y calcular precios
            subtotal = Decimal("0.00")
            items_validados = []

            for item in pedido_data.items:
                # Obtener producto desde BD
                producto = await self.producto_repository.get_by_id(item.id_producto)
                if not producto:
                    raise PedidoValidationError(
                        f"No se encontró el producto con ID {item.id_producto}"
                    )
                if not producto.disponible:
                    raise PedidoValidationError(
                        f"El producto '{producto.nombre}' no está disponible actualmente"
                    )

                # Calcular precio de opciones
                precio_opciones = Decimal("0.00")
                opciones_validadas = []
                for opcion in item.opciones:
                    producto_opcion = await self.producto_opcion_repository.get_by_id(
                        opcion.id_producto_opcion
                    )
                    if not producto_opcion:
                        raise PedidoValidationError(
                            f"No se encontró la opción con ID {opcion.id_producto_opcion}"
                        )
                    precio_opciones += producto_opcion.precio_adicional
                    opciones_validadas.append(producto_opcion)

                # Calcular subtotal del item
                precio_total_unitario = producto.precio_base + precio_opciones
                item_subtotal = Decimal(str(item.cantidad)) * precio_total_unitario
                subtotal += item_subtotal

                # Guardar datos validados
                items_validados.append({
                    "item": item,
                    "producto": producto,
                    "opciones": opciones_validadas,
                    "precio_opciones": precio_opciones,
                    "item_subtotal": item_subtotal
                })

            # 4. Calcular totales (por ahora sin impuestos ni descuentos)
            impuestos = Decimal("0.00")
            descuentos = Decimal("0.00")
            total = subtotal

            # 5. Generar número de pedido
            numero_pedido = await self._generate_numero_pedido(sesion.id_mesa)

            # 6. Crear el pedido con id_sesion_mesa
            pedido = PedidoModel(
                id_mesa=sesion.id_mesa,
                id_usuario=sesion.id_usuario_creador,  # Usuario que creó la sesión
                id_sesion_mesa=sesion.id,  # ✅ Asociar a la sesión
                numero_pedido=numero_pedido,
                estado=EstadoPedido.PENDIENTE,
                subtotal=subtotal,
                impuestos=impuestos,
                descuentos=descuentos,
                total=total,
                notas_cliente=pedido_data.notas_cliente,
                notas_cocina=pedido_data.notas_cocina,
            )

            # Persistir el pedido
            created_pedido = await self.repository.create(pedido)

            # 7. Crear todos los items con sus opciones
            productos_detalle = []
            for item_data in items_validados:
                item = item_data["item"]
                producto = item_data["producto"]
                opciones = item_data["opciones"]
                precio_opciones = item_data["precio_opciones"]
                item_subtotal = item_data["item_subtotal"]

                # Crear el item
                pedido_producto = PedidoProductoModel(
                    id_pedido=created_pedido.id,
                    id_producto=producto.id,
                    cantidad=item.cantidad,
                    precio_unitario=producto.precio_base,
                    precio_opciones=precio_opciones,
                    subtotal=item_subtotal,
                    notas_personalizacion=item.notas_personalizacion,
                )
                created_item = await self.pedido_producto_repository.create(pedido_producto)

                # Crear opciones del item
                opciones_detalle = []
                for idx, opcion in enumerate(opciones):
                    pedido_opcion = PedidoOpcionModel(
                        id_pedido_producto=created_item.id,
                        id_producto_opcion=opcion.id,
                        precio_adicional=opcion.precio_adicional,
                    )
                    created_opcion = await self.pedido_opcion_repository.create(pedido_opcion)

                    # Construir detalle de opción
                    opciones_detalle.append(
                        ProductoOpcionDetalle(
                            id=created_opcion.id,
                            id_producto_opcion=opcion.id,
                            nombre_opcion=opcion.nombre,
                            precio_adicional=opcion.precio_adicional,
                        )
                    )

                # Construir detalle de producto
                productos_detalle.append(
                    ProductoPedidoDetalle(
                        id=created_item.id,
                        id_producto=producto.id,
                        nombre_producto=producto.nombre,
                        cantidad=item.cantidad,
                        precio_unitario=producto.precio_base,
                        precio_opciones=precio_opciones,
                        subtotal=item_subtotal,
                        notas_personalizacion=item.notas_personalizacion,
                        opciones=opciones_detalle,
                    )
                )

            # 8. Commit de la transacción
            await self.session.flush()

            # 9. Construir respuesta completa
            pedido_detalle = PedidoHistorialDetalle(
                id=created_pedido.id,
                numero_pedido=created_pedido.numero_pedido,
                estado=created_pedido.estado,
                subtotal=created_pedido.subtotal,
                impuestos=created_pedido.impuestos,
                descuentos=created_pedido.descuentos,
                total=created_pedido.total,
                notas_cliente=created_pedido.notas_cliente,
                notas_cocina=created_pedido.notas_cocina,
                fecha_creacion=created_pedido.fecha_creacion,
                fecha_confirmado=created_pedido.fecha_confirmado,
                fecha_en_preparacion=created_pedido.fecha_en_preparacion,
                fecha_listo=created_pedido.fecha_listo,
                fecha_entregado=created_pedido.fecha_entregado,
                productos=productos_detalle,
            )

            return PedidoEnviarResponse(
                status=201,
                message="Pedido creado exitosamente",
                pedido=pedido_detalle,
            )

        except IntegrityError as e:
            # Rollback implícito por SQLAlchemy
            raise PedidoConflictError(
                f"Error al crear el pedido con token de sesión. Conflicto de integridad: {str(e)}"
            )

    async def obtener_historial_por_token(
        self, token_sesion: str
    ) -> PedidoHistorialResponse:
        """
        Obtiene el historial completo de pedidos para un token de sesión.

        Lista todos los pedidos realizados en una sesión de mesa compartida,
        con información detallada de productos y opciones.

        Parameters
        ----------
        token_sesion : str
            Token de sesión de mesa (ULID de 26 caracteres).

        Returns
        -------
        PedidoHistorialResponse
            Respuesta con metadatos de la sesión y lista completa de pedidos.

        Raises
        ------
        PedidoValidationError
            Si el token no existe.
        """
        # 1. Validar que la sesión existe
        sesion = await self.sesion_mesa_repository.get_by_token(token_sesion)
        if not sesion:
            raise PedidoValidationError(
                f"No se encontró una sesión con el token {token_sesion}"
            )

        # 2. Obtener todos los pedidos de esta sesión (detallado)
        pedidos, total = await self.repository.get_all_detallado(
            skip=0,
            limit=1000,  # Límite alto para obtener todos los pedidos de la sesión
            id_sesion_mesa=sesion.id
        )

        # 3. Construir lista de pedidos detallados
        pedidos_detalle = []
        for pedido in pedidos:
            # Procesar productos del pedido con sus opciones
            productos_detalle = []
            for pedido_producto in pedido.pedidos_productos:
                # Procesar opciones del producto
                opciones_detalle = []
                for pedido_opcion in pedido_producto.pedidos_opciones:
                    opciones_detalle.append(
                        ProductoOpcionDetalle(
                            id=pedido_opcion.id,
                            id_producto_opcion=pedido_opcion.id_producto_opcion,
                            nombre_opcion=(
                                pedido_opcion.producto_opcion.nombre
                                if pedido_opcion.producto_opcion
                                else "Opción"
                            ),
                            precio_adicional=pedido_opcion.precio_adicional,
                        )
                    )

                # Construir el producto detallado
                productos_detalle.append(
                    ProductoPedidoDetalle(
                        id=pedido_producto.id,
                        id_producto=pedido_producto.id_producto,
                        nombre_producto=(
                            pedido_producto.producto.nombre
                            if pedido_producto.producto
                            else "Producto"
                        ),
                        cantidad=pedido_producto.cantidad,
                        precio_unitario=pedido_producto.precio_unitario,
                        precio_opciones=pedido_producto.precio_opciones,
                        subtotal=pedido_producto.subtotal,
                        notas_personalizacion=pedido_producto.notas_personalizacion,
                        opciones=opciones_detalle,
                    )
                )

            # Construir el pedido detallado
            pedidos_detalle.append(
                PedidoHistorialDetalle(
                    id=pedido.id,
                    numero_pedido=pedido.numero_pedido,
                    estado=pedido.estado,
                    subtotal=pedido.subtotal,
                    impuestos=pedido.impuestos,
                    descuentos=pedido.descuentos,
                    total=pedido.total,
                    notas_cliente=pedido.notas_cliente,
                    notas_cocina=pedido.notas_cocina,
                    fecha_creacion=pedido.fecha_creacion,
                    fecha_confirmado=pedido.fecha_confirmado,
                    fecha_en_preparacion=pedido.fecha_en_preparacion,
                    fecha_listo=pedido.fecha_listo,
                    fecha_entregado=pedido.fecha_entregado,
                    productos=productos_detalle,
                )
            )

        # 4. Construir respuesta completa
        return PedidoHistorialResponse(
            token_sesion=token_sesion,
            id_mesa=sesion.id_mesa,
            total_pedidos=total,
            pedidos=pedidos_detalle,
        )<|MERGE_RESOLUTION|>--- conflicted
+++ resolved
@@ -39,8 +39,6 @@
     ProductoDetalleResponse,
     OpcionDetalleResponse,
 )
-<<<<<<< HEAD
-=======
 from src.api.schemas.pedido_sesion_schema import (
     PedidoEnviarRequest,
     PedidoEnviarResponse,
@@ -49,7 +47,6 @@
     ProductoPedidoDetalle,
     ProductoOpcionDetalle,
 )
->>>>>>> 5402ad14
 from src.business_logic.exceptions.pedido_exceptions import (
     PedidoValidationError,
     PedidoNotFoundError,
@@ -287,10 +284,7 @@
         estado: Optional[EstadoPedido] = None,
         id_mesa: Optional[str] = None,
         id_usuario: Optional[str] = None,
-<<<<<<< HEAD
-=======
         id_sesion_mesa: Optional[str] = None,
->>>>>>> 5402ad14
     ) -> PedidoList:
         """
         Obtiene una lista paginada de pedidos.
@@ -307,11 +301,8 @@
             Filtrar por ID de mesa.
         id_usuario : str, optional
             Filtrar por ID de usuario.
-<<<<<<< HEAD
-=======
         id_sesion_mesa : str, optional
             Filtrar por ID de sesión de mesa.
->>>>>>> 5402ad14
 
         Returns
         -------
@@ -327,11 +318,7 @@
             raise PedidoValidationError("El parámetro 'limit' debe ser mayor a cero")
 
         # Obtener pedidos desde el repositorio
-<<<<<<< HEAD
-        pedidos, total = await self.repository.get_all(skip, limit, estado, id_mesa, id_usuario)
-=======
         pedidos, total = await self.repository.get_all(skip, limit, estado, id_mesa, id_usuario, id_sesion_mesa)
->>>>>>> 5402ad14
 
         # Convertir modelos a esquemas de resumen
         pedido_summaries = [PedidoSummary.model_validate(pedido) for pedido in pedidos]
@@ -346,10 +333,7 @@
         estado: Optional[EstadoPedido] = None,
         id_mesa: Optional[str] = None,
         id_usuario: Optional[str] = None,
-<<<<<<< HEAD
-=======
         id_sesion_mesa: Optional[str] = None,
->>>>>>> 5402ad14
     ) -> PedidoDetalladoList:
         """
         Obtiene una lista paginada de pedidos con información detallada de productos y opciones.
@@ -366,11 +350,8 @@
             Filtrar por ID de mesa.
         id_usuario : str, optional
             Filtrar por ID de usuario.
-<<<<<<< HEAD
-=======
         id_sesion_mesa : str, optional
             Filtrar por ID de sesión de mesa.
->>>>>>> 5402ad14
 
         Returns
         -------
@@ -386,11 +367,7 @@
             raise PedidoValidationError("El parámetro 'limit' debe ser mayor a cero")
 
         # Obtener pedidos con relaciones eager-loaded desde el repositorio
-<<<<<<< HEAD
-        pedidos, total = await self.repository.get_all_detallado(skip, limit, estado, id_mesa, id_usuario)
-=======
         pedidos, total = await self.repository.get_all_detallado(skip, limit, estado, id_mesa, id_usuario, id_sesion_mesa)
->>>>>>> 5402ad14
 
         # Convertir modelos a esquemas detallados
         pedidos_detallados = []
