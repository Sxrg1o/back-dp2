--- conflicted
+++ resolved
@@ -191,12 +191,8 @@
         limit: int = 100,
         estado: Optional[EstadoPedido] = None,
         id_mesa: Optional[str] = None,
-<<<<<<< HEAD
-        id_usuario: Optional[str] = None
-=======
         id_usuario: Optional[str] = None,
         id_sesion_mesa: Optional[str] = None
->>>>>>> 5402ad14
     ) -> Tuple[List[PedidoModel], int]:
         """
         Obtiene una lista paginada de pedidos y el total de registros.
@@ -213,11 +209,8 @@
             Filtrar por ID de mesa.
         id_usuario : str, optional
             Filtrar por ID de usuario.
-<<<<<<< HEAD
-=======
         id_sesion_mesa : str, optional
             Filtrar por ID de sesión de mesa.
->>>>>>> 5402ad14
 
         Returns
         -------
@@ -236,11 +229,8 @@
             filters.append(PedidoModel.id_mesa == id_mesa)
         if id_usuario is not None:
             filters.append(PedidoModel.id_usuario == id_usuario)
-<<<<<<< HEAD
-=======
         if id_sesion_mesa is not None:
             filters.append(PedidoModel.id_sesion_mesa == id_sesion_mesa)
->>>>>>> 5402ad14
 
         if filters:
             query = query.where(and_(*filters))
@@ -319,12 +309,8 @@
         limit: int = 100,
         estado: Optional[EstadoPedido] = None,
         id_mesa: Optional[str] = None,
-<<<<<<< HEAD
-        id_usuario: Optional[str] = None
-=======
         id_usuario: Optional[str] = None,
         id_sesion_mesa: Optional[str] = None
->>>>>>> 5402ad14
     ) -> Tuple[List[PedidoModel], int]:
         """
         Obtiene una lista paginada de pedidos con productos y opciones eager-loaded.
@@ -341,11 +327,8 @@
             Filtrar por ID de mesa.
         id_usuario : str, optional
             Filtrar por ID de usuario.
-<<<<<<< HEAD
-=======
         id_sesion_mesa : str, optional
             Filtrar por ID de sesión de mesa.
->>>>>>> 5402ad14
 
         Returns
         -------
@@ -375,11 +358,8 @@
             filters.append(PedidoModel.id_mesa == id_mesa)
         if id_usuario is not None:
             filters.append(PedidoModel.id_usuario == id_usuario)
-<<<<<<< HEAD
-=======
         if id_sesion_mesa is not None:
             filters.append(PedidoModel.id_sesion_mesa == id_sesion_mesa)
->>>>>>> 5402ad14
 
         if filters:
             query = query.where(and_(*filters))
