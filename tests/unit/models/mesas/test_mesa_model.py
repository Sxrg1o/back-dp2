--- conflicted
+++ resolved
@@ -15,13 +15,8 @@
     POSTCONDICIONES:
         - La instancia debe tener los valores exactos proporcionados durante la creación.
     """
-<<<<<<< HEAD
-    mesa_id: UUID = uuid4()
-    mesa_numero = "101"
-=======
     mesa_id: UUID = str(ULID())
     mesa_numero = 101
->>>>>>> 7b3be387
     mesa_capacidad = 4
     mesa_zona = "zone 1"
     mesa_qr_code = "QR123456"
@@ -60,13 +55,8 @@
         - El diccionario debe contener todas las claves esperadas.
         - Los valores deben coincidir con los de la instancia original.
     """
-<<<<<<< HEAD
-    mesa_id: UUID = uuid4()
-    mesa_numero = "105"
-=======
     mesa_id: UUID = str(ULID())
     mesa_numero = 105
->>>>>>> 7b3be387
     mesa_capacidad = 6
     mesa_zona = "zone 2"
     mesa_qr_code = "QR123434156"
